#!/usr/bin/env python

###############################################################################
#                                                                             #
#    This program is free software: you can redistribute it and/or modify     #
#    it under the terms of the GNU General Public License as published by     #
#    the Free Software Foundation, either version 3 of the License, or        #
#    (at your option) any later version.                                      #
#                                                                             #
#    This program is distributed in the hope that it will be useful,          #
#    but WITHOUT ANY WARRANTY; without even the implied warranty of           #
#    MERCHANTABILITY or FITNESS FOR A PARTICULAR PURPOSE.  See the            #
#    GNU General Public License for more details.                             #
#                                                                             #
#    You should have received a copy of the GNU General Public License        #
#    along with this program. If not, see <http://www.gnu.org/licenses/>.     #
#                                                                             #
###############################################################################

__author__ = "Donovan Parks"
__copyright__ = "Copyright 2014"
__credits__ = ["Donovan Parks"]
__license__ = "GPL3"
__maintainer__ = "Donovan Parks"
__email__ = "donovan.parks@gmail.com"
__status__ = "Development"

import os
import sys
import tempfile
import argparse

from comparem.main import OptionsParser

from biolib.misc.custom_help_formatter import ChangeTempAction, CustomHelpFormatter

"""
*****************************************************************************
To do:
 - average nucleotide identity
 -- need to explore different methods for calculating this
 -- simplest would seem to be fragmenting a genome into fix sized
    windows and using blastn, but I know more recent papers have
    argued against this approach and have preferred using mummer

- many of the classes should migrate over to use the Parallel class
-- e.g., blast.py
*****************************************************************************
"""


def version():
    binDir = os.path.dirname(os.path.realpath(__file__))
    versionFile = open(os.path.join(binDir, '..', 'comparem', 'VERSION'))
    return versionFile.read().strip()


def print_help():
    print ''
    print '                ...::: CompareM v' + version() + ' :::...'''
    print '''\

    ani           -> [Not implemented] Calculate the ANI between genome pairs

    aai_wf -> Run call_genes, blast, and aai
     call_genes   -> Identify genes within genomes
     rblast       -> Perform reciprocal blast between genome pairs
     aai          -> Calculate the AAI between homologs in genome pairs

    gene_wf -> Run core, dispensable, and unique
     core         -> [Not implemented] Identify genes contained in all genomes
     dispensable  -> [Not implemented] Identify genes contained in more than one, but not all genomes
     unique       -> [Not implemented] Identify genes present in a single genome

    General statistics:
     genome_stats -> [Not implemented] Calculate statistics for each genome (e.g., GC, coding density)

    Usage patterns:
     aa_usage     -> Calculate amino acid usage within each genome
     codon_usage  -> Calculate codon usage within each genome
     kmer_usage   -> Calculate kmer usage within each genome
     stop_usage   -> Calculate stop codon usage within each genome

    Lateral gene transfer:
     lgt_di       -> Calculate dinuceotide (3rd,1st) usage of genes  to identify putative LGT events
     lgt_codon    -> Calculate codon usage of genes to identify putative LGT events

    Plots:
     pcoa_plot    -> [Not implemented] Generate PCoA plot indicating relative similarity of genomes

  Use: comparem <command> -h for command specific help.

  Feature requests or bug reports can be sent to Donovan Parks (donovan.parks@gmail.com)
    or posted on GitHub (https://github.com/dparks1134/comparem).
    '''

if __name__ == '__main__':

    # initialize the options parser
    parser = argparse.ArgumentParser(add_help=False)
    subparsers = parser.add_subparsers(help="--", dest='subparser_name')

    # identify genes within genomes
    call_genes_parser = subparsers.add_parser('call_genes',
                                        formatter_class=CustomHelpFormatter,
                                        description='Identify genes within genomes.')
    call_genes_parser.add_argument('genome_dir', help="directory containing genomes")
    call_genes_parser.add_argument('output_dir', help="output directory")
<<<<<<< HEAD
    call_genes_parser.add_argument('--genome_ext', default='fna', help="extension of genomes (other files in folder are ignored)")
    call_genes_parser.add_argument('--force_table', type=int, default=None, help="force use of specific translation table")
=======
    call_genes_parser.add_argument('--genome_ext', default='fna', help="extension of genomes (other files in directory are ignored)")
>>>>>>> 9f5d321b
    call_genes_parser.add_argument('-c', '--cpus', help='number of CPUs to use', type=int, default=1)

    # run reciprocal blast between genome pairs
    rblast_parser = subparsers.add_parser('rblast',
                                        formatter_class=CustomHelpFormatter,
                                        description='Perform reciprocal blast between genome pairs.')
    rblast_parser.add_argument('protein_dir', help="directory containing amino acid genes in fasta format")
    rblast_parser.add_argument('output_dir', help="output directory")
    rblast_parser.add_argument('-e', '--evalue', type=float, default=1e-3, help="e-value for reporting valid blast hits")
    rblast_parser.add_argument('-p', '--per_identity', type=float, default=30.0, help="percent identity for reporting valid blast hits")
<<<<<<< HEAD
    rblast_parser.add_argument('--protein_ext', default='faa', help="extension of amino acid gene files (other files in folder are ignored)")
=======
    rblast_parser.add_argument('--protein_ext', default='genes.faa', help="extension of amino acid gene files (other files in directory are ignored)")
>>>>>>> 9f5d321b
    rblast_parser.add_argument('--blastp', action="store_true", default=False, help="use blastp instead of diamond")
    rblast_parser.add_argument('--tmpdir', action=ChangeTempAction, default=tempfile.gettempdir(), help="specify alternative directory for temporary files")
    rblast_parser.add_argument('-c', '--cpus', help='number of CPUs to use', type=int, default=1)

    # calculate AAI between homologs genes
    aai_parser = subparsers.add_parser('aai',
                                        formatter_class=CustomHelpFormatter,
                                        description='Calculate the AAI between homologs in genome pairs.')
    aai_parser.add_argument('rblast_dir', help="directory containing results of reciprocal blast between genome pairs")
    aai_parser.add_argument('output_dir', help="output directory")
    aai_parser.add_argument('-p', '--per_identity', type=float, default=30.0, help="percent identity for defining homology")
    aai_parser.add_argument('-a', '--per_aln_len', type=float, default=70.0, help="percent alignment length of query sequence for defining homology")
<<<<<<< HEAD
=======
    aai_parser.add_argument('--protein_ext', default='genes.faa', help="extension of amino acid gene files (other files in directory are ignored)")
>>>>>>> 9f5d321b
    aai_parser.add_argument('--write_shared_genes', help="write homologous genes in each genome pair to file", action='store_true')
    aai_parser.add_argument('-c', '--cpus', help='number of CPUs to use', type=int, default=1)

    # runs call_genes, blast, and calculate
    aai_wf_parser = subparsers.add_parser('aai_wf',
                                        formatter_class=CustomHelpFormatter,
                                        description='Runs call_genes, blast, and calculate.')
    aai_wf_parser.add_argument('genome_dir', help="directory containing genomes")
    aai_wf_parser.add_argument('output_dir', help="output directory")
    aai_wf_parser.add_argument('--proteins', action="store_true", default=False, help="files in genome directory contain genes as amino acids")
    aai_wf_parser.add_argument('-e', '--evalue', type=float, default=1e-3, help="e-value cutoff for identifying initial blast hits")
    aai_wf_parser.add_argument('-p', '--per_identity', type=float, default=30.0, help="percent identity for defining homology")
    aai_wf_parser.add_argument('-a', '--per_aln_len', type=float, default=70.0, help="percent alignment length of query sequence for defining homology")
    aai_wf_parser.add_argument('--blastp', action="store_true", default=False, help="use blastp instead of diamond")
<<<<<<< HEAD
    aai_wf_parser.add_argument('--genome_ext', default='fna', help="extension of genomes (other files in folder are ignored)")
    aai_wf_parser.add_argument('--write_shared_genes', help="write homologous genes in each genome pair to file", action='store_true')
    aai_wf_parser.add_argument('--force_table', type=int, default=None, help="force use of specific translation table")
    aai_wf_parser.add_argument('--tmpdir', action=ChangeTempAction, default=tempfile.gettempdir(), help="specify alternative directory for temporary files")
=======
    aai_wf_parser.add_argument('--genome_ext', default='fna', help="extension of genomes (other files in directory are ignored)")
>>>>>>> 9f5d321b
    aai_wf_parser.add_argument('-c', '--cpus', help='number of CPUs to use', type=int, default=1)

    # calculate amino acid usage
    aa_usage_parser = subparsers.add_parser('aa_usage',
                                        formatter_class=CustomHelpFormatter,
                                        description='Calculate amino acid usage within each genome.')
    aa_usage_parser.add_argument('protein_dir', help="directory containing fasta files with called genes in amino acid space")
    aa_usage_parser.add_argument('output_file', help="file indicating genes amino acid usage for each genome")
<<<<<<< HEAD
    aa_usage_parser.add_argument('--protein_ext', default='faa', help="extension of amino acid gene files (other files in folder are ignored)")
=======
    aa_usage_parser.add_argument('--protein_ext', default='genes.faa', help="extension of amino acid gene files (other files in directory are ignored)")
>>>>>>> 9f5d321b
    aa_usage_parser.add_argument('-c', '--cpus', help='number of CPUs to use', type=int, default=1)

    # calculate codon usage
    codon_parser = subparsers.add_parser('codon_usage',
                                        formatter_class=CustomHelpFormatter,
                                        description='Calculate codon usage within each genome.')
    codon_parser.add_argument('gene_dir', help="directory containing fasta files with called genes in nucleotide space")
    codon_parser.add_argument('output_file', help="output file indicating codon usage of each genome")
    codon_parser.add_argument('--gene_ext', default='genes.fna', help="extension of gene files (other files in directory are ignored)")
    codon_parser.add_argument('--keep_ambiguous', action='store_true', help="keep codons with ambiguous bases")
    codon_parser.add_argument('-c', '--cpus', help='number of CPUs to use', type=int, default=1)

    # calculate kmer usage
    kmer_parser = subparsers.add_parser('kmer_usage',
                                        formatter_class=CustomHelpFormatter,
                                        description='Calculate kmer usage within each genome.')
    kmer_parser.add_argument('genome_dir', help="directory containing genomes")
    kmer_parser.add_argument('output_file', help="output file indicating kmer usage of each genome")
    kmer_parser.add_argument('-k', type=int, default=4, help="length of kmers, e.g., 4 -> tetranucleotides")
    kmer_parser.add_argument('--genome_ext', default='fna', help="extension of genomes (other files in directory are ignored)")
    kmer_parser.add_argument('-c', '--cpus', help='number of CPUs to use', type=int, default=1)

    # calculate stop codon usage
    stop_codon_parser = subparsers.add_parser('stop_usage',
                                        formatter_class=CustomHelpFormatter,
                                        description='Calculate stop codon usage within each genome.')
    stop_codon_parser.add_argument('gene_dir', help="directory containing fasta files with called genes in nucleotide space")
    stop_codon_parser.add_argument('output_file', help="output file indicating stop codon usage of each genome")
    stop_codon_parser.add_argument('--gene_ext', default='genes.fna', help="extension of gene files (other files in directory are ignored)")
    stop_codon_parser.add_argument('-c', '--cpus', help='number of CPUs to use', type=int, default=1)

    # identify LGT using dinucleotide (3rd, 1st) usage
    lgt_di_parser = subparsers.add_parser('lgt_di',
                                        formatter_class=CustomHelpFormatter,
                                        description='Calculate dinuceotide (3rd,1st) usage of genes  to identify putative LGT events.')
    lgt_di_parser.add_argument('gene_dir', help="directory containing fasta files with called genes in nucleotide space")
    lgt_di_parser.add_argument('output_dir', help="output directory to write dinucleotide usage for each gene in each genome")
    lgt_di_parser.add_argument('--gene_ext', default='genes.fna', help="extension of gene files (other files in directory are ignored)")
    lgt_di_parser.add_argument('--crit_value', type=float, default=0.001, help="critical value for defining deviant genes")
    lgt_di_parser.add_argument('-c', '--cpus', help='number of CPUs to use', type=int, default=1)

    # identify LGT using codon usage
    lgt_codon_parser = subparsers.add_parser('lgt_codon',
                                        formatter_class=CustomHelpFormatter,
                                        description='Calculate codon usage of genes to identify putative LGT events.')
    lgt_codon_parser.add_argument('gene_dir', help="directory containing fasta files with called genes in nucleotide space")
    lgt_codon_parser.add_argument('output_dir', help="output directory to write dinucleotide usage for each gene in each genome")
    lgt_codon_parser.add_argument('--gene_ext', default='genes.fna', help="extension of gene files (other files in directory are ignored)")
    lgt_codon_parser.add_argument('-c', '--cpus', help='number of CPUs to use', type=int, default=1)

    # unique
    unique_parser = subparsers.add_parser('unique',
                                        formatter_class=CustomHelpFormatter,
                                        description='Identify genes present in a single genome.')
    unique_parser.add_argument('gene_dir', help="output directory specific with 'ortholog'")
    unique_parser.add_argument('output_file', help="file indicating genes identified as unique to a single genome")
    unique_parser.add_argument('-e', '--evalue', type=float, default=1e-3, help="e-value cutoff for identifying initial blast hits")
    unique_parser.add_argument('-p', '--per_identity', type=float, default=30.0, help="percent identity for defining orthology")
    unique_parser.add_argument('-a', '--per_aln_len', type=float, default=70.0, help="percent alignment length of query sequence for defining othology")

    # produce PCoA plot
    pcoa_plot_parser = subparsers.add_parser('pcoa_plot',
                                        formatter_class=CustomHelpFormatter,
                                        description='Generate PCoA plot indicating relative similarity of genomes.')
    pcoa_plot_parser.add_argument('aai_summary_file', help="file indicating pairwise AAI between genomes")
    pcoa_plot_parser.add_argument('output_file', help="output PCA plot")
    pcoa_plot_parser.add_argument('--width', type=float, default=6.5, help='width of output image')
    pcoa_plot_parser.add_argument('--height', type=float, default=6.5, help='height of output image')
    pcoa_plot_parser.add_argument('--image_type', default='png', choices=['eps', 'pdf', 'png', 'ps', 'svg'], help='desired image type')
    pcoa_plot_parser.add_argument('--dpi', type=int, default=600, help='desired DPI of output image')
    pcoa_plot_parser.add_argument('--font_size', type=int, default=8, help='Desired font size')

    # get and check options
    args = None
    if(len(sys.argv) == 1 or sys.argv[1] == '-h' or sys.argv == '--help'):
        print_help()
        sys.exit(0)
    else:
        args = parser.parse_args()

    # do what we came here to do
    try:
        parser = OptionsParser()
        if(False):
            # import pstats
            # p = pstats.Stats('prof')
            # p.sort_stats('cumulative').print_stats(10)
            # p.sort_stats('time').print_stats(10)
            import cProfile
            cProfile.run('parser.parse_options(args)', 'prof')
        elif False:
            import pdb
            pdb.run(parser.parse_options(args))
        else:
            parser.parse_options(args)
    except SystemExit:
        print "\n  Controlled exit resulting from an unrecoverable error or warning."
    except:
        print "\nUnexpected error:", sys.exc_info()[0]
        raise<|MERGE_RESOLUTION|>--- conflicted
+++ resolved
@@ -106,12 +106,8 @@
                                         description='Identify genes within genomes.')
     call_genes_parser.add_argument('genome_dir', help="directory containing genomes")
     call_genes_parser.add_argument('output_dir', help="output directory")
-<<<<<<< HEAD
-    call_genes_parser.add_argument('--genome_ext', default='fna', help="extension of genomes (other files in folder are ignored)")
+    call_genes_parser.add_argument('--genome_ext', default='fna', help="extension of genomes (other files in directory are ignored)")
     call_genes_parser.add_argument('--force_table', type=int, default=None, help="force use of specific translation table")
-=======
-    call_genes_parser.add_argument('--genome_ext', default='fna', help="extension of genomes (other files in directory are ignored)")
->>>>>>> 9f5d321b
     call_genes_parser.add_argument('-c', '--cpus', help='number of CPUs to use', type=int, default=1)
 
     # run reciprocal blast between genome pairs
@@ -122,11 +118,7 @@
     rblast_parser.add_argument('output_dir', help="output directory")
     rblast_parser.add_argument('-e', '--evalue', type=float, default=1e-3, help="e-value for reporting valid blast hits")
     rblast_parser.add_argument('-p', '--per_identity', type=float, default=30.0, help="percent identity for reporting valid blast hits")
-<<<<<<< HEAD
-    rblast_parser.add_argument('--protein_ext', default='faa', help="extension of amino acid gene files (other files in folder are ignored)")
-=======
     rblast_parser.add_argument('--protein_ext', default='genes.faa', help="extension of amino acid gene files (other files in directory are ignored)")
->>>>>>> 9f5d321b
     rblast_parser.add_argument('--blastp', action="store_true", default=False, help="use blastp instead of diamond")
     rblast_parser.add_argument('--tmpdir', action=ChangeTempAction, default=tempfile.gettempdir(), help="specify alternative directory for temporary files")
     rblast_parser.add_argument('-c', '--cpus', help='number of CPUs to use', type=int, default=1)
@@ -139,10 +131,7 @@
     aai_parser.add_argument('output_dir', help="output directory")
     aai_parser.add_argument('-p', '--per_identity', type=float, default=30.0, help="percent identity for defining homology")
     aai_parser.add_argument('-a', '--per_aln_len', type=float, default=70.0, help="percent alignment length of query sequence for defining homology")
-<<<<<<< HEAD
-=======
     aai_parser.add_argument('--protein_ext', default='genes.faa', help="extension of amino acid gene files (other files in directory are ignored)")
->>>>>>> 9f5d321b
     aai_parser.add_argument('--write_shared_genes', help="write homologous genes in each genome pair to file", action='store_true')
     aai_parser.add_argument('-c', '--cpus', help='number of CPUs to use', type=int, default=1)
 
@@ -157,14 +146,10 @@
     aai_wf_parser.add_argument('-p', '--per_identity', type=float, default=30.0, help="percent identity for defining homology")
     aai_wf_parser.add_argument('-a', '--per_aln_len', type=float, default=70.0, help="percent alignment length of query sequence for defining homology")
     aai_wf_parser.add_argument('--blastp', action="store_true", default=False, help="use blastp instead of diamond")
-<<<<<<< HEAD
-    aai_wf_parser.add_argument('--genome_ext', default='fna', help="extension of genomes (other files in folder are ignored)")
+    aai_wf_parser.add_argument('--genome_ext', default='fna', help="extension of genomes (other files in directory are ignored)")
     aai_wf_parser.add_argument('--write_shared_genes', help="write homologous genes in each genome pair to file", action='store_true')
     aai_wf_parser.add_argument('--force_table', type=int, default=None, help="force use of specific translation table")
     aai_wf_parser.add_argument('--tmpdir', action=ChangeTempAction, default=tempfile.gettempdir(), help="specify alternative directory for temporary files")
-=======
-    aai_wf_parser.add_argument('--genome_ext', default='fna', help="extension of genomes (other files in directory are ignored)")
->>>>>>> 9f5d321b
     aai_wf_parser.add_argument('-c', '--cpus', help='number of CPUs to use', type=int, default=1)
 
     # calculate amino acid usage
@@ -173,11 +158,7 @@
                                         description='Calculate amino acid usage within each genome.')
     aa_usage_parser.add_argument('protein_dir', help="directory containing fasta files with called genes in amino acid space")
     aa_usage_parser.add_argument('output_file', help="file indicating genes amino acid usage for each genome")
-<<<<<<< HEAD
-    aa_usage_parser.add_argument('--protein_ext', default='faa', help="extension of amino acid gene files (other files in folder are ignored)")
-=======
     aa_usage_parser.add_argument('--protein_ext', default='genes.faa', help="extension of amino acid gene files (other files in directory are ignored)")
->>>>>>> 9f5d321b
     aa_usage_parser.add_argument('-c', '--cpus', help='number of CPUs to use', type=int, default=1)
 
     # calculate codon usage
