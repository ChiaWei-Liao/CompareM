--- conflicted
+++ resolved
@@ -13,11 +13,7 @@
     version=version(),
     author='Donovan Parks',
     author_email='donovan.parks@gmail.com',
-<<<<<<< HEAD
-    packages=['comparem','comparem.plots'],
-=======
     packages=['comparem', 'comparem.plots'],
->>>>>>> a0b15e80
     scripts=['bin/comparem'],
     package_data={'comparem': ['VERSION']},
     url='http://pypi.python.org/pypi/comparem/',
